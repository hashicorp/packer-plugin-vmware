--- conflicted
+++ resolved
@@ -1,12 +1,7 @@
-<<<<<<< HEAD
 ## 0.0.2 (unreleased)
 
-* New Feature: Create initial snapshot of VM after clean-up
-=======
-## 0.0.2 (Unreleased)
-
+* New Feature: Create initial snapshot of VM after clean-up [GH-21]
 * Enable hpet by default [GH-3]
->>>>>>> 2a741cf9
 
 ## 0.0.1 (April 19, 2021)
 
