--- conflicted
+++ resolved
@@ -27,25 +27,6 @@
   benefit, you can feed the artifact of this builder back into Packer to
   iterate on a machine.
 
-<<<<<<< HEAD
-## VMware (Workstation) Player on Linux
-
-Unfortunately just installing VMware Player is not quite enough to be able to
-use packer. You will also need the `qemu-img` command which is available in
-the `qemu` package on Debian- and Fedora-like systems.
-
-Additionally you will need to have the `vmrun` command, which is part of the
-VMware [Virtual Infrastructure eXtension][vix-api] [(VIX) SDK][vix-sdk].
-
-Finally, if you installed a version of VMware player newer than 7.0, you must
-edit the file `/usr/lib/vmware-vix/vixwrapper-config.txt` and change the
-version specified in the fourth column there to be the version in the third
-column of the `vmplayer -v` command. See [this thread][so] for more details.
-
-[vix-api]: https://www.vmware.com/support/developer/vix-api/
-[vix-sdk]: https://customerconnect.vmware.com/downloads/details?downloadGroup=PLAYER-1400-VIX1170&productId=687
-[so]: https://stackoverflow.com/questions/31985348/vix-vmrun-doesnt-work-with-vmware-player
-=======
 ## How to use this plugin
 
 From Packer v1.7.0, copy and paste this code into your Packer configuration to install this plugin.
@@ -61,4 +42,21 @@
   }
 }
 ```
->>>>>>> 5d7f0b4f
+
+## VMware Workstation Player on Linux
+
+To use VMware Workstation Player with Packer on Linux, you will also need
+the `qemu-img` command, which is available in the `qemu` package in
+Red Hat Enterprise Linux, Debian, and derivative distributions.
+
+Additionally you will need to have the `vmrun` command, which is part of the
+VMware [Virtual Infrastructure eXtension][vix-api] [(VIX) SDK][vix-sdk].
+
+Finally, you must edit the file `/usr/lib/vmware-vix/vixwrapper-config.txt`
+and change the version specified in the fourth column to be the version in
+the third column of the `vmplayer -v` command.
+See [this StackOverflow thread][so] for more details.
+
+[vix-api]: https://www.vmware.com/support/developer/vix-api/
+[vix-sdk]: https://customerconnect.vmware.com/downloads/details?downloadGroup=PLAYER-1400-VIX1170&productId=687
+[so]: https://stackoverflow.com/questions/31985348/vix-vmrun-doesnt-work-with-vmware-player